--- conflicted
+++ resolved
@@ -121,11 +121,8 @@
     'smooth_l1_cost',
     'layer_support',
     'multiplex_layer',
-<<<<<<< HEAD
     'dropout_layer',
-=======
     'prelu_layer',
->>>>>>> c4eb747f
 ]
 
 
@@ -5569,12 +5566,6 @@
         size=l.config.size)
 
 
-<<<<<<< HEAD
-############################################################################
-#                         Miscs                                            #
-############################################################################
-
-
 @wrap_name_default("dropout")
 def dropout_layer(input, dropout_rate, name=None):
     """
@@ -5591,7 +5582,8 @@
         act=LinearActivation(),
         bias_attr=False,
         layer_attr=ExtraAttr(drop_rate=dropout_rate))
-=======
+
+
 @wrap_name_default()
 @layer_support()
 @wrap_name_default()
@@ -5650,5 +5642,4 @@
         name=name,
         layer_type=LayerType.PRELU,
         parents=input,
-        size=l.config.size)
->>>>>>> c4eb747f
+        size=l.config.size)