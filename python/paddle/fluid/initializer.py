--- conflicted
+++ resolved
@@ -232,11 +232,8 @@
                 "min": self._low,
                 "max": self._high,
                 "seed": self._seed
-<<<<<<< HEAD
             },
             stop_gradient=True)
-=======
-            })
 
         if var.dtype == VarDesc.VarType.FP16:
             block.append_op(
@@ -246,7 +243,6 @@
                 attrs={"in_dtype": out_var.dtype,
                        "out_dtype": var.dtype})
 
->>>>>>> 719ebe37
         var.op = op
         return op
 
@@ -315,11 +311,8 @@
                 "std": self._std_dev,
                 "seed": self._seed,
                 "use_mkldnn": False
-<<<<<<< HEAD
             },
             stop_gradient=True)
-=======
-            })
 
         if var.dtype == VarDesc.VarType.FP16:
             block.append_op(
@@ -328,7 +321,6 @@
                 outputs={"Out": var},
                 attrs={"in_dtype": out_var.dtype,
                        "out_dtype": var.dtype})
->>>>>>> 719ebe37
         var.op = op
         return op
 
