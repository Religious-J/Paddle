--- conflicted
+++ resolved
@@ -45,12 +45,7 @@
             name=None,
             shape=value.shape,
             dtype=value.dtype)
-<<<<<<< HEAD
-        scope = framework._imperative_tracer().get_scope()
-        var = scope.var(py_var.name)
-=======
-        var = py_var._ivar.var
->>>>>>> 3e840842
+        var = py_var._ivar.value
         tensor = var.get_tensor()
         tensor.set(value, core.CPUPlace())
         return py_var
