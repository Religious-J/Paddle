--- conflicted
+++ resolved
@@ -20,11 +20,8 @@
                 "matplotlib",
                 "rarfile",
                 "scipy>=0.19.0",
-<<<<<<< HEAD
-                "Pillow"]
-=======
+                "Pillow",
                 "nltk"]
->>>>>>> f146b03b
 
 if '${CMAKE_SYSTEM_PROCESSOR}' not in ['arm', 'armv7-a', 'aarch64']:
     setup_requires+=["opencv-python"]
