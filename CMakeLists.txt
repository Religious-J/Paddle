--- conflicted
+++ resolved
@@ -26,15 +26,11 @@
         "${CMAKE_C_COMPILER_ID} ${CMAKE_C_COMPILER_VERSION}")
 if(WIN32)
     set(CMAKE_STATIC_LIBRARY_PREFIX lib)
-<<<<<<< HEAD
     add_definitions("/DGOOGLE_GLOG_DLL_DECL=")
     set(CMAKE_C_FLAGS_DEBUG   "${CMAKE_C_FLAGS_DEBUG} /bigobj /MTd")
     set(CMAKE_C_FLAGS_RELEASE  "${CMAKE_C_FLAGS_RELEASE} /bigobj /MT")
     set(CMAKE_CXX_FLAGS_DEBUG  "${CMAKE_CXX_FLAGS_DEBUG} /bigobj /MTd")
     set(CMAKE_CXX_FLAGS_RELEASE   "${CMAKE_CXX_FLAGS_RELEASE} /bigobj /MT")
-=======
-    set(CMAKE_CXX_FLAGS ${CMAKE_CXX_FLAGS} "/MT") #create multithread dynamic library
->>>>>>> b03a44e0
 endif(WIN32)
 
 if(NOT CMAKE_CROSSCOMPILING)
@@ -187,10 +183,10 @@
 include(external/pybind11)  # download pybind11
 include(external/cares)
 include(external/cub)
+include(external/xxhash)    # download xxhash
 
 if (NOT WIN32)
 # there is no official support of snappystream, warpctc, nccl, cupti in windows
-include(external/xxhash)    # download xxhash
 include(external/snappy)    # download snappy
 include(external/snappystream) # download snappystream
 include(external/warpctc)   # download, build, install warpctc
