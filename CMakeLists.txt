--- conflicted
+++ resolved
@@ -208,11 +208,7 @@
 include(external/dlpack)
 include(external/snappy)    # download snappy
 include(external/snappystream) # download snappystream
-<<<<<<< HEAD
-include(external/robin_map) # download tsl::robin_map
-=======
 include(external/warpctc)   # download, build, install warpctc
->>>>>>> e7675dd5
 
 if (NOT WIN32)
 # there is no official support of nccl, cupti in windows
@@ -298,7 +294,7 @@
     list(APPEND EXTERNAL_LIBS pslib_brpc)
     list(APPEND EXTERNAL_LIBS libmct)
 endif(WITH_PSLIB)
-    
+
 if(WITH_AMD_GPU)
     find_package(HIP)
     include(hip)
