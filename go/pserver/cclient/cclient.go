package main

/*
#include <stdlib.h>
#include <string.h>
typedef enum {
  PADDLE_ELEMENT_TYPE_INT32   = 0,
  PADDLE_ELEMENT_TYPE_UINT32  = 1,
  PADDLE_ELEMENT_TYPE_INT64   = 2,
  PADDLE_ELEMENT_TYPE_UINT64  = 3,
  PADDLE_ELEMENT_TYPE_FLOAT32 = 4,
  PADDLE_ELEMENT_TYPE_FLOAT64 = 5,
} paddle_element_type;

typedef struct {
  char*               name;
  paddle_element_type element_type;
  unsigned char*      content;
  int                 content_len;
} paddle_parameter, paddle_gradient;

typedef int paddle_pserver_client;
#define PSERVER_ERROR -1
#define PSERVER_OK 0
*/
import "C"

import (
	"log"
	"strings"
	"sync"
	"unsafe"

	"github.com/PaddlePaddle/Paddle/go/pserver"
)

var nullPtr = unsafe.Pointer(uintptr(0))
var mu sync.Mutex
var handleMap = make(map[C.paddle_pserver_client]*pserver.Client)
var curHandle C.paddle_pserver_client

func add(c *pserver.Client) C.paddle_pserver_client {
	mu.Lock()
	defer mu.Unlock()
	client := curHandle
	curHandle++
	handleMap[client] = c
	return client
}

func get(client C.paddle_pserver_client) *pserver.Client {
	mu.Lock()
	defer mu.Unlock()
	return handleMap[client]
}

func remove(client C.paddle_pserver_client) *pserver.Client {
	mu.Lock()
	defer mu.Unlock()
	h := handleMap[client]
	delete(handleMap, client)
	return h
}

func cArrayToSlice(p unsafe.Pointer, len int) []byte {
	if p == nullPtr {
		return nil
	}

	// create a Go clice backed by a C array, reference:
	// https://github.com/golang/go/wiki/cgo#turning-c-arrays-into-go-slices
	//
	// Go garbage collector will not interact with this data, need
	// to be freed properly.
	return (*[1 << 30]byte)(p)[:len:len]
}

type selector bool

func (s selector) Select() bool {
	return bool(s)
}

type lister []pserver.Server

func (l lister) List() []pserver.Server {
	return l
}

//export paddle_new_pserver_client
func paddle_new_pserver_client(addrs *C.char, selected int) C.paddle_pserver_client {
	a := C.GoString(addrs)
	as := strings.Split(a, ",")
	servers := make([]pserver.Server, len(as))
	for i := range as {
		servers[i].Index = i
		servers[i].Addr = as[i]
	}
	c := pserver.NewClient(lister(servers), len(as), selector(selected != 0))
	return add(c)
}

//export paddle_new_etcd_pserver_client
func paddle_new_etcd_pserver_client(etcd_addr *C.char) C.paddle_pserver_client {
	// TODO(helin): fault tolerant pserver client using etcd.
	panic("not implemented.")
}

//export paddle_pserver_client_release
func paddle_pserver_client_release(client C.paddle_pserver_client) {
	remove(client)
}

//export paddle_begin_init_params
func paddle_begin_init_params(client C.paddle_pserver_client) C.int {
	c := get(client)
	if selected := c.BeginInitParams(); selected {
		return 1
	}
	return C.PSERVER_OK
}

//export paddle_init_param
func paddle_init_param(client C.paddle_pserver_client, param C.paddle_parameter, param_config unsafe.Pointer, config_len C.int) C.int {
	et := pserver.ElementType(param.element_type)
	name := C.GoString(param.name)
	content := cArrayToSlice(unsafe.Pointer(param.content), int(param.content_len))
	pc := pserver.ParameterWithConfig{
		Param:  pserver.Parameter{Name: name, ElementType: et, Content: content},
		Config: cArrayToSlice(param_config, int(config_len)),
	}
	c := get(client)
	err := c.InitParam(pc)

	if err != nil {
		if err.Error() == pserver.AlreadyInitialized {
			log.Printf("parameter %s already initialized, treat paddle_init_param as sucessful.\n", name)
			return C.PSERVER_OK
		}
		log.Println(err)
		return C.PSERVER_ERROR
	}

	return C.PSERVER_OK
}

//export paddle_finish_init_params
func paddle_finish_init_params(client C.paddle_pserver_client) C.int {
	c := get(client)
	err := c.FinishInitParams()
	if err != nil {
		if err.Error() == pserver.AlreadyInitialized {
			log.Println("parameters already initialized, treat paddle_finish_init_params as sucessful.")
			return C.PSERVER_OK
		}

		log.Println(err)
		return C.PSERVER_ERROR
	}

	return C.PSERVER_OK
}

//export paddle_send_grads
<<<<<<< HEAD
func paddle_send_grads(client C.client, grads **C.paddle_gradient, total C.int) C.int {
=======
func paddle_send_grads(client C.paddle_pserver_client, grads *C.paddle_gradient, total C.int) C.int {
>>>>>>> 0e2acb8b
	var gs []pserver.Gradient
	for i := 0; i < int(total); i++ {
		grad := *(**C.paddle_gradient)(unsafe.Pointer((uintptr(unsafe.Pointer(grads)) + uintptr(i)*unsafe.Sizeof(*grads))))
		et := pserver.ElementType(grad.element_type)
		name := C.GoString(grad.name)
		content := cArrayToSlice(unsafe.Pointer(grad.content), int(grad.content_len))
		gs = append(gs, pserver.Gradient{Name: name, ElementType: et, Content: content})
	}

	c := get(client)
	err := c.SendGrads(gs)
	if err != nil {
		log.Println(err)
		return C.PSERVER_ERROR
	}

	return C.PSERVER_OK
}

//export paddle_get_params
func paddle_get_params(client C.paddle_pserver_client, dst **C.paddle_parameter, total C.int) C.int {
	var ns []string
	for i := 0; i < int(total); i++ {
		param := *(**C.paddle_parameter)(unsafe.Pointer((uintptr(unsafe.Pointer(dst)) + uintptr(i)*unsafe.Sizeof(*dst))))
		ns = append(ns, C.GoString(param.name))
	}
	c := get(client)
	ps, err := c.GetParams(ns)
	if err != nil {
		log.Println(err)
		return C.PSERVER_ERROR
	}

	if len(ps) != len(ns) {
		pn := make([]string, len(ps))
		for i, p := range ps {
			pn[i] = p.Name
		}
		log.Printf("pserver returned wrong number of parameters. Requested: %s, returned: %s.\n", strings.Join(pn, ", "), strings.Join(ns, ", "))
		return C.PSERVER_ERROR
	}

	for i := range ps {
		if ns[i] != ps[i].Name {
			pn := make([]string, len(ps))
			for i, p := range ps {
				pn[i] = p.Name
			}
			log.Printf("pserver returned wrong parameters, or not in requested order. Requested: %s, returned: %s.\n", strings.Join(pn, ", "), strings.Join(ns, ", "))
			return C.PSERVER_ERROR
		}
	}

	for i := 0; i < int(total); i++ {
		p := ps[i]
<<<<<<< HEAD
		paramPtr := (**C.paddle_parameter)(unsafe.Pointer((uintptr(unsafe.Pointer(dst)) + uintptr(i)*unsafe.Sizeof(*dst))))
		param := *paramPtr
		nameReady := false
		contentAllocated := false

		if unsafe.Pointer(param) == nullPtr {
			*paramPtr = (*C.paddle_parameter)(C.calloc(1, C.size_t(unsafe.Sizeof(*param))))
			param = *paramPtr
=======
		param := *(**C.paddle_parameter)(unsafe.Pointer((uintptr(unsafe.Pointer(dst)) + uintptr(i)*unsafe.Sizeof(*dst))))

		if unsafe.Pointer(param) == nullPtr {
			log.Println("must pre-allocate parameter.")
			return C.PSERVER_ERROR
>>>>>>> 0e2acb8b
		} else {
			if unsafe.Pointer(param.content) != nullPtr {
				if int(param.content_len) != len(p.Content) {
					log.Printf("the pre-allocated content len does not match parameter content len. Pre-allocated len: %d, returned len: %d", param.content_len, len(p.Content))
					return C.PSERVER_ERROR
				}
			}
		}

		C.memcpy(unsafe.Pointer(param.content), unsafe.Pointer(&p.Content[0]), C.size_t(len(p.Content)))
		param.content_len = C.int(len(p.Content))
		param.element_type = C.paddle_element_type(p.ElementType)
	}

	return C.PSERVER_OK
}

//export paddle_save_model
func paddle_save_model(client C.paddle_pserver_client, path *C.char) C.int {
	p := C.GoString(path)
	c := get(client)
	err := c.Save(p)
	if err != nil {
		log.Println(err)
		return C.PSERVER_ERROR
	}

	return C.PSERVER_OK
}

func main() {} // Required but ignored<|MERGE_RESOLUTION|>--- conflicted
+++ resolved
@@ -162,11 +162,7 @@
 }
 
 //export paddle_send_grads
-<<<<<<< HEAD
-func paddle_send_grads(client C.client, grads **C.paddle_gradient, total C.int) C.int {
-=======
-func paddle_send_grads(client C.paddle_pserver_client, grads *C.paddle_gradient, total C.int) C.int {
->>>>>>> 0e2acb8b
+func paddle_send_grads(client C.paddle_pserver_client, grads **C.paddle_gradient, total C.int) C.int {
 	var gs []pserver.Gradient
 	for i := 0; i < int(total); i++ {
 		grad := *(**C.paddle_gradient)(unsafe.Pointer((uintptr(unsafe.Pointer(grads)) + uintptr(i)*unsafe.Sizeof(*grads))))
@@ -222,22 +218,11 @@
 
 	for i := 0; i < int(total); i++ {
 		p := ps[i]
-<<<<<<< HEAD
-		paramPtr := (**C.paddle_parameter)(unsafe.Pointer((uintptr(unsafe.Pointer(dst)) + uintptr(i)*unsafe.Sizeof(*dst))))
-		param := *paramPtr
-		nameReady := false
-		contentAllocated := false
-
-		if unsafe.Pointer(param) == nullPtr {
-			*paramPtr = (*C.paddle_parameter)(C.calloc(1, C.size_t(unsafe.Sizeof(*param))))
-			param = *paramPtr
-=======
 		param := *(**C.paddle_parameter)(unsafe.Pointer((uintptr(unsafe.Pointer(dst)) + uintptr(i)*unsafe.Sizeof(*dst))))
 
 		if unsafe.Pointer(param) == nullPtr {
 			log.Println("must pre-allocate parameter.")
 			return C.PSERVER_ERROR
->>>>>>> 0e2acb8b
 		} else {
 			if unsafe.Pointer(param.content) != nullPtr {
 				if int(param.content_len) != len(p.Content) {
