--- conflicted
+++ resolved
@@ -125,14 +125,8 @@
       // .def(py::init<>())
       .def(py::init<bool>(), py::arg("stop_gradient") = false)
       .def("_run_backward",
-<<<<<<< HEAD
-           [](imperative::VarBase &self, framework::Scope *scope) {
-             self.RunBackward(scope);
-           })
+           [](imperative::VarBase &self) { self.RunBackward(); })
       .def("_grad_name", &imperative::VarBase::GradName)
-=======
-           [](imperative::VarBase &self) { self.RunBackward(); })
->>>>>>> 3e840842
       .def("_grad", &imperative::VarBase::Grad)
       .def_property("grad_value",
                     [](const imperative::VarBase &self) { return self.grads_; },
@@ -153,23 +147,14 @@
             self.var_desc_ = var_desc;
           },
           py::return_value_policy::reference)
-<<<<<<< HEAD
       .def_property(
           "stop_gradient",
           [](const imperative::VarBase &self) { return self.stop_gradient_; },
           [](imperative::VarBase &self, bool stop_gradient) {
             self.stop_gradient_ = stop_gradient;
-          });
-=======
-      .def_property("var",
-                    [](const imperative::VarBase &self) { return self.var_; },
-                    [](imperative::VarBase &self, framework::Variable *var) {
-                      self.var_ = var;
-                    },
-                    py::return_value_policy::reference);
->>>>>>> 3e840842
-
-  py::class_<imperative::OpBase, PyOpBase>(m, "OpBase", R"DOC()DOC")
+          })
+
+          py::class_<imperative::OpBase, PyOpBase>(m, "OpBase", R"DOC()DOC")
       .def(py::init<>())
       .def_property(
           "desc", [](const imperative::OpBase &self) { return self.op_desc_; },
