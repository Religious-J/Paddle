// Copyright (c) 2018 PaddlePaddle Authors. All Rights Reserved.
//
// Licensed under the Apache License, Version 2.0 (the "License");
// you may not use this file except in compliance with the License.
// You may obtain a copy of the License at
//
//     http://www.apache.org/licenses/LICENSE-2.0
//
// Unless required by applicable law or agreed to in writing, software
// distributed under the License is distributed on an "AS IS" BASIS,
// WITHOUT WARRANTIES OR CONDITIONS OF ANY KIND, either express or implied.
// See the License for the specific language governing permissions and
// limitations under the License.

#include "paddle/fluid/inference/tests/api/tester_helper.h"

namespace paddle {
namespace inference {
using contrib::AnalysisConfig;
#define MAX_TURN_NUM 9
#define MAX_TURN_LEN 50
static std::vector<float> result_data;

struct DataRecord {
  std::vector<std::vector<int64_t>>
      turns[MAX_TURN_NUM];  // turns data : MAX_TURN_NUM
  std::vector<std::vector<float>>
      turns_mask[MAX_TURN_NUM];                // turns mask data : MAX_TURN_NUM
  std::vector<std::vector<int64_t>> response;  // response data : 1
  std::vector<std::vector<float>> response_mask;  // response mask data : 1
  size_t batch_iter{0};
  size_t batch_size{1};
  size_t num_samples;  // total number of samples
  DataRecord() = default;
  explicit DataRecord(const std::string &path, int batch_size = 1)
      : batch_size(batch_size) {
    Load(path);
  }
  DataRecord NextBatch() {
    DataRecord data;
    size_t batch_end = batch_iter + batch_size;
    // NOTE skip the final batch, if no enough data is provided.
    if (batch_end <= response.size()) {
      for (int i = 0; i < MAX_TURN_NUM; ++i) {
        data.turns[i].assign(turns[i].begin() + batch_iter,
                             turns[i].begin() + batch_end);
      }
      for (int i = 0; i < MAX_TURN_NUM; ++i) {
        data.turns_mask[i].assign(turns_mask[i].begin() + batch_iter,
                                  turns_mask[i].begin() + batch_end);
      }
      data.response.assign(response.begin() + batch_iter,
                           response.begin() + batch_end);
      data.response_mask.assign(response_mask.begin() + batch_iter,
                                response_mask.begin() + batch_end);
      CHECK(!data.response.empty());
      CHECK(!data.response_mask.empty());
      CHECK_EQ(data.response.size(), data.response_mask.size());
    }
    batch_iter += batch_size;
    return data;
  }
  void Load(const std::string &path) {
    std::ifstream file(path);
    std::string line;
    size_t num_lines = 0;
    result_data.clear();
    while (std::getline(file, line)) {
      num_lines++;
      std::vector<std::string> data;
      split(line, ',', &data);
      CHECK_EQ(data.size(), (size_t)(2 * MAX_TURN_NUM + 3));
      // load turn data
      std::vector<int64_t> turns_tmp[MAX_TURN_NUM];
      for (int i = 0; i < MAX_TURN_NUM; ++i) {
        split_to_int64(data[i], ' ', &turns_tmp[i]);
        turns[i].push_back(std::move(turns_tmp[i]));
      }
      // load turn_mask data
      std::vector<float> turns_mask_tmp[MAX_TURN_NUM];
      for (int i = 0; i < MAX_TURN_NUM; ++i) {
        split_to_float(data[MAX_TURN_NUM + i], ' ', &turns_mask_tmp[i]);
        turns_mask[i].push_back(std::move(turns_mask_tmp[i]));
      }
      // load response data
      std::vector<int64_t> response_tmp;
      split_to_int64(data[2 * MAX_TURN_NUM], ' ', &response_tmp);
      response.push_back(std::move(response_tmp));
      // load response_mask data
      std::vector<float> response_mask_tmp;
      split_to_float(data[2 * MAX_TURN_NUM + 1], ' ', &response_mask_tmp);
      response_mask.push_back(std::move(response_mask_tmp));
      // load result data
      float result_tmp;
      result_tmp = std::stof(data[2 * MAX_TURN_NUM + 2]);
      result_data.push_back(result_tmp);
    }
    num_samples = num_lines;
  }
};

void PrepareInputs(std::vector<PaddleTensor> *input_slots, DataRecord *data,
                   int batch_size) {
  PaddleTensor turns_tensor[MAX_TURN_NUM];
  PaddleTensor turns_mask_tensor[MAX_TURN_NUM];
  PaddleTensor response_tensor;
  PaddleTensor response_mask_tensor;
  std::string turn_pre = "turn_";
  std::string turn_mask_pre = "turn_mask_";

  auto one_batch = data->NextBatch();
  int size = one_batch.response[0].size();
  CHECK_EQ(size, MAX_TURN_LEN);
  // turn tensor assignment
  for (int i = 0; i < MAX_TURN_NUM; ++i) {
    turns_tensor[i].name = turn_pre + std::to_string(i);
    turns_tensor[i].shape.assign({batch_size, size, 1});
    turns_tensor[i].dtype = PaddleDType::INT64;
    TensorAssignData<int64_t>(&turns_tensor[i], one_batch.turns[i]);
  }
  // turn mask tensor assignment
  for (int i = 0; i < MAX_TURN_NUM; ++i) {
    turns_mask_tensor[i].name = turn_mask_pre + std::to_string(i);
    turns_mask_tensor[i].shape.assign({batch_size, size, 1});
    turns_mask_tensor[i].dtype = PaddleDType::FLOAT32;
    TensorAssignData<float>(&turns_mask_tensor[i], one_batch.turns_mask[i]);
  }
  // response tensor assignment
  response_tensor.name = "response";
  response_tensor.shape.assign({batch_size, size, 1});
  response_tensor.dtype = PaddleDType::INT64;
  TensorAssignData<int64_t>(&response_tensor, one_batch.response);
  // response mask tensor assignment
  response_mask_tensor.name = "response_mask";
  response_mask_tensor.shape.assign({batch_size, size, 1});
  response_mask_tensor.dtype = PaddleDType::FLOAT32;
  TensorAssignData<float>(&response_mask_tensor, one_batch.response_mask);

  // Set inputs.
  for (int i = 0; i < MAX_TURN_NUM; ++i) {
    input_slots->push_back(std::move(turns_tensor[i]));
  }
  for (int i = 0; i < MAX_TURN_NUM; ++i) {
    input_slots->push_back(std::move(turns_mask_tensor[i]));
  }
  input_slots->push_back(std::move(response_tensor));
  input_slots->push_back(std::move(response_mask_tensor));
}

void SetConfig(contrib::AnalysisConfig *cfg) {
  cfg->prog_file = FLAGS_infer_model + "/__model__";
  cfg->param_file = FLAGS_infer_model + "/param";
  cfg->use_gpu = false;
  cfg->device = 0;
  cfg->specify_input_name = true;
  cfg->enable_ir_optim = true;
}

void SetInput(std::vector<std::vector<PaddleTensor>> *inputs) {
  DataRecord data(FLAGS_infer_data, FLAGS_batch_size);
  std::vector<PaddleTensor> input_slots;
  int test_batch_num =
      FLAGS_test_all_data ? data.num_samples / FLAGS_batch_size : 1;
  LOG(INFO) << "The number of samples to be test: "
            << test_batch_num * FLAGS_batch_size;
  for (int bid = 0; bid < test_batch_num; ++bid) {
    input_slots.clear();
    PrepareInputs(&input_slots, &data, FLAGS_batch_size);
    (*inputs).emplace_back(input_slots);
  }
}

// Easy for profiling independently.
TEST(Analyzer_dam, profile) {
  contrib::AnalysisConfig cfg;
  SetConfig(&cfg);

  std::vector<PaddleTensor> outputs;
  std::vector<std::vector<PaddleTensor>> input_slots_all;
  SetInput(&input_slots_all);
  TestPrediction(reinterpret_cast<const PaddlePredictor::Config *>(&cfg),
                 input_slots_all, &outputs, FLAGS_num_threads);

  if (FLAGS_num_threads == 1 && !FLAGS_test_all_data) {
    PADDLE_ENFORCE_GT(outputs.size(), 0);
    size_t size = GetSize(outputs[0]);
    PADDLE_ENFORCE_GT(size, 0);
    float *result = static_cast<float *>(outputs[0].data.data());
    for (size_t i = 0; i < size; i++) {
      EXPECT_NEAR(result[i], result_data[i], 1e-3);
    }
  }
}

// Check the fuse status
TEST(Analyzer_dam, fuse_statis) {
  contrib::AnalysisConfig cfg;
  SetConfig(&cfg);

  int num_ops;
  auto predictor = CreatePaddlePredictor<AnalysisConfig>(cfg);
  auto fuse_statis = GetFuseStatis(
      static_cast<AnalysisPredictor *>(predictor.get()), &num_ops);
  ASSERT_TRUE(fuse_statis.count("fc_fuse"));
  EXPECT_EQ(fuse_statis.at("fc_fuse"), 317);
  EXPECT_EQ(num_ops, 2020);
}

// Compare result of NativeConfig and AnalysisConfig
TEST(Analyzer_dam, compare) {
  contrib::AnalysisConfig cfg;
  SetConfig(&cfg);

  std::vector<std::vector<PaddleTensor>> input_slots_all;
  SetInput(&input_slots_all);

<<<<<<< HEAD
  CompareNativeAndAnalysis(cfg, input_slots_all);
=======
  if (FLAGS_use_analysis) {
    CompareNativeAndAnalysis(
        reinterpret_cast<const PaddlePredictor::Config *>(&cfg),
        input_slots_all);
  }
>>>>>>> d3aed98d
}

}  // namespace inference
}  // namespace paddle<|MERGE_RESOLUTION|>--- conflicted
+++ resolved
@@ -214,15 +214,8 @@
   std::vector<std::vector<PaddleTensor>> input_slots_all;
   SetInput(&input_slots_all);
 
-<<<<<<< HEAD
-  CompareNativeAndAnalysis(cfg, input_slots_all);
-=======
-  if (FLAGS_use_analysis) {
-    CompareNativeAndAnalysis(
-        reinterpret_cast<const PaddlePredictor::Config *>(&cfg),
-        input_slots_all);
-  }
->>>>>>> d3aed98d
+  CompareNativeAndAnalysis(
+      reinterpret_cast<const PaddlePredictor::Config *>(&cfg), input_slots_all);
 }
 
 }  // namespace inference
