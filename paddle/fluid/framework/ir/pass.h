/* Copyright (c) 2018 PaddlePaddle Authors. All Rights Reserved.

Licensed under the Apache License, Version 2.0 (the "License");
you may not use this file except in compliance with the License.
You may obtain a copy of the License at

    http://www.apache.org/licenses/LICENSE-2.0

Unless required by applicable law or agreed to in writing, software
distributed under the License is distributed on an "AS IS" BASIS,
WITHOUT WARRANTIES OR CONDITIONS OF ANY KIND, either express or implied.
See the License for the specific language governing permissions and
limitations under the License. */

#pragma once

#include <functional>
#include <map>
#include <string>

#include "paddle/fluid/framework/ir/graph.h"
#include "paddle/fluid/framework/ir/node.h"
#include "paddle/fluid/framework/program_desc.h"
#include "paddle/fluid/platform/variant.h"

namespace paddle {
namespace framework {
namespace ir {
template <typename PassType>
struct PassRegistrar;

class Pass {
 public:
  Pass() = default;
  virtual ~Pass() {
    for (auto &attr : attrs_) {
      if (attr_dels_.find(attr.first) != attr_dels_.end()) {
        attr_dels_[attr.first]();
      }
    }
    attrs_.clear();
    attr_dels_.clear();
  }

  std::string Type() const { return type_; }

  std::unique_ptr<Graph> Apply(std::unique_ptr<Graph> graph) const;

  // Get a reference to the attributed previously set.
  template <typename AttrType>
  AttrType &Get(const std::string &attr_name) const {
    PADDLE_ENFORCE(attrs_.find(attr_name) != attrs_.end(),
                   "%s attr not registered for pass.", attr_name);
    return *boost::any_cast<AttrType *>(attrs_.at(attr_name));
  }

  bool Has(const std::string &attr_name) const {
    return attrs_.find(attr_name) != attrs_.end();
  }

  void Erase(const std::string &attr_name) {
    if (!Has(attr_name)) {
      return;
    }
    if (attr_dels_.find(attr_name) != attr_dels_.end()) {
      attr_dels_[attr_name]();
      attr_dels_.erase(attr_name);
    }
    attrs_.erase(attr_name);
  }

  // Set a pointer to the attribute. Pass takes ownership of the attribute.
  template <typename AttrType>
  void Set(const std::string &attr_name, AttrType *attr) {
    PADDLE_ENFORCE(attrs_.count(attr_name) == 0, "%s already set in the pass",
                   attr_name);
    attrs_[attr_name] = attr;
    attr_dels_[attr_name] = [attr, attr_name]() {
      VLOG(3) << "deleting " << attr_name;
      delete attr;
    };
  }

  // Set a pointer to the attribute. Pass doesn't take ownership. Caller
  // should delete the attribute.
  template <typename AttrType>
  void SetNotOwned(const std::string &attr_name, AttrType *attr) {
    PADDLE_ENFORCE(attrs_.count(attr_name) == 0, "%s already set in the pass",
                   attr_name);
    attrs_[attr_name] = attr;
  }

 protected:
  virtual std::unique_ptr<Graph> ApplyImpl(std::unique_ptr<Graph> graph) const {
    LOG(FATAL) << "Calling virtual Pass not implemented.";
  }

 private:
  template <typename PassType>
  friend struct PassRegistrar;

  void RegisterRequiredPassAttrs(const std::unordered_set<std::string> &attrs) {
    required_pass_attrs_.insert(attrs.begin(), attrs.end());
  }

  void RegisterRequiredGraphAttrs(
      const std::unordered_set<std::string> &attrs) {
    required_graph_attrs_.insert(attrs.begin(), attrs.end());
  }

  void RegisterType(const std::string &type) { type_ = type; }

  mutable bool applied_{false};
  std::string type_;
  std::unordered_set<std::string> required_pass_attrs_;
  std::unordered_set<std::string> required_graph_attrs_;
  std::map<std::string, boost::any> attrs_;
  std::map<std::string, std::function<void(void)>> attr_dels_;
};

using PassCreator = std::function<std::unique_ptr<Pass>()>;

class Registrar {
 public:
  // In our design, various kinds of passes,
  // have their corresponding registry and registrar. The action of
  // registration is in the constructor of a global registrar variable, which
  // are not used in the code that calls package framework, and would
  // be removed from the generated binary file by the linker. To avoid such
  // removal, we add Touch to all registrar classes and make USE_PASS macros to
  // call this method. So, as long as the callee code calls USE_PASS, the global
  // registrar variable won't be removed by the linker.
  void Touch() {}
};

class PassRegistry {
 public:
  static PassRegistry &Instance();

  bool Has(const std::string &pass_type) const {
    return map_.find(pass_type) != map_.end();
  }

  void Insert(const std::string &pass_type, const PassCreator &pass_creator) {
    PADDLE_ENFORCE(!Has(pass_type), "Pass %s has been registered", pass_type);
    map_.insert({pass_type, pass_creator});
  }

  std::unique_ptr<Pass> Get(const std::string &pass_type) const {
    PADDLE_ENFORCE(Has(pass_type), "Pass %s has not been registered",
                   pass_type);
    return map_.at(pass_type)();
  }

 private:
  PassRegistry() = default;
  std::unordered_map<std::string, PassCreator> map_;

  DISABLE_COPY_AND_ASSIGN(PassRegistry);
};

template <typename PassType>
struct PassRegistrar : public Registrar {
  explicit PassRegistrar(const char *pass_type) {
    PADDLE_ENFORCE(!PassRegistry::Instance().Has(pass_type),
                   "'%s' is registered more than once.", pass_type);
    PassRegistry::Instance().Insert(
        pass_type, [this, pass_type]() -> std::unique_ptr<Pass> {
          std::unique_ptr<Pass> pass(new PassType());
          pass->RegisterRequiredPassAttrs(this->required_pass_attrs_);
          pass->RegisterRequiredGraphAttrs(this->required_graph_attrs_);
          pass->RegisterType(pass_type);
          return pass;
        });
  }

  PassRegistrar<PassType> &RequirePassAttr(const std::string &attr) {
    required_pass_attrs_.insert(attr);
    return *this;
  }

  PassRegistrar<PassType> &RequireGraphAttr(const std::string &attr) {
    required_graph_attrs_.insert(attr);
    return *this;
  }

 private:
  std::unordered_set<std::string> required_pass_attrs_;
  std::unordered_set<std::string> required_graph_attrs_;
};

#define STATIC_ASSERT_PASS_GLOBAL_NAMESPACE(uniq_name, msg)                   \
  struct __test_global_namespace_##uniq_name##__ {};                          \
  static_assert(std::is_same<::__test_global_namespace_##uniq_name##__,       \
                             __test_global_namespace_##uniq_name##__>::value, \
                msg)

// Register a new pass that can be applied on the IR.
#define REGISTER_PASS(pass_type, pass_class)                          \
  STATIC_ASSERT_PASS_GLOBAL_NAMESPACE(                                \
      __reg_pass__##pass_type,                                        \
      "REGISTER_PASS must be called in global namespace");            \
  static ::paddle::framework::ir::PassRegistrar<pass_class>           \
      __pass_registrar_##pass_type##__(#pass_type);                   \
  int TouchPassRegistrar_##pass_type() {                              \
    __pass_registrar_##pass_type##__.Touch();                         \
    return 0;                                                         \
  }                                                                   \
  static ::paddle::framework::ir::PassRegistrar<pass_class>           \
      &__pass_tmp_registrar_##pass_type##__ __UNUSED__() = \
          __pass_registrar_##pass_type##__

#define USE_PASS(pass_type)                                           \
  STATIC_ASSERT_PASS_GLOBAL_NAMESPACE(                                \
      __use_pass_itself_##pass_type,                                  \
      "USE_PASS must be called in global namespace");                 \
  extern int TouchPassRegistrar_##pass_type();                        \
  static int use_pass_itself_##pass_type##_ __UNUSED__() = \
      TouchPassRegistrar_##pass_type()
<<<<<<< HEAD
#else
#define REGISTER_PASS(pass_type, pass_class)                        \
  STATIC_ASSERT_PASS_GLOBAL_NAMESPACE(                              \
      __reg_pass__##pass_type,                                      \
      "REGISTER_PASS must be called in global namespace");          \
  static ::paddle::framework::ir::PassRegistrar<pass_class>         \
      __pass_registrar_##pass_type##__(#pass_type);                 \
  int TouchPassRegistrar_##pass_type() {                            \
    __pass_registrar_##pass_type##__.Touch();                       \
    return 0;                                                       \
  }                                                                 \
  static ::paddle::framework::ir::PassRegistrar<pass_class> UNUSED( \
      &__pass_tmp_registrar_##pass_type##__) =                      \
      __pass_registrar_##pass_type##__

#define USE_PASS(pass_type)                           \
  STATIC_ASSERT_PASS_GLOBAL_NAMESPACE(                \
      __use_pass_itself_##pass_type,                  \
      "USE_PASS must be called in global namespace"); \
  extern int TouchPassRegistrar_##pass_type();        \
  static int UNUSED(use_pass_itself_##pass_type##_) = \
      TouchPassRegistrar_##pass_type()
=======
>>>>>>> abe20923

}  // namespace ir
}  // namespace framework
}  // namespace paddle<|MERGE_RESOLUTION|>--- conflicted
+++ resolved
@@ -217,7 +217,6 @@
   extern int TouchPassRegistrar_##pass_type();                        \
   static int use_pass_itself_##pass_type##_ __UNUSED__() = \
       TouchPassRegistrar_##pass_type()
-<<<<<<< HEAD
 #else
 #define REGISTER_PASS(pass_type, pass_class)                        \
   STATIC_ASSERT_PASS_GLOBAL_NAMESPACE(                              \
@@ -240,8 +239,6 @@
   extern int TouchPassRegistrar_##pass_type();        \
   static int UNUSED(use_pass_itself_##pass_type##_) = \
       TouchPassRegistrar_##pass_type()
-=======
->>>>>>> abe20923
 
 }  // namespace ir
 }  // namespace framework
