file(GLOB GENERAL_OPS RELATIVE "${CMAKE_CURRENT_SOURCE_DIR}" "*_op.cc")
string(REPLACE ".cc" "" GENERAL_OPS "${GENERAL_OPS}")
set(pybind_file ${PADDLE_SOURCE_DIR}/paddle/pybind/pybind.h)
file(WRITE ${pybind_file} "// Generated by the paddle/operator/CMakeLists.txt.  DO NOT EDIT!\n\n")
function(op_library TARGET)
    # op_library is a function to create op library. The interface is same as
    # cc_library. But it handle split GPU/CPU code and link some common library
    # for ops.
    set(OP_LIBRARY ${TARGET} ${OP_LIBRARY} PARENT_SCOPE)
    set(cc_srcs)
    set(cu_srcs)
    set(op_common_deps operator op_registry math_function)
    set(options "")
    set(oneValueArgs "")
    set(multiValueArgs SRCS DEPS)
    set(pybind_flag 0)
    cmake_parse_arguments(op_library "${options}" "${oneValueArgs}"
            "${multiValueArgs}" ${ARGN})

    list(LENGTH op_library_SRCS op_library_SRCS_len)
    if (${op_library_SRCS_len} EQUAL 0)
        if (EXISTS ${CMAKE_CURRENT_SOURCE_DIR}/${TARGET}.cc)
            list(APPEND cc_srcs ${TARGET}.cc)
        endif()
        if (EXISTS ${CMAKE_CURRENT_SOURCE_DIR}/${TARGET}.cu)
            list(APPEND cu_srcs ${TARGET}.cu)
        endif()
    else()
        foreach(src ${op_library_SRCS})
            if (${src} MATCHES ".*\\.cu$")
                list(APPEND cu_srcs ${src})
            elseif(${src} MATCHES ".*\\.cc$")
                list(APPEND cc_srcs ${src})
            else()
                message(FATAL_ERROR "${TARGET} Source file ${src} should only be .cc or .cu")
            endif()
        endforeach()
    endif()

    list(LENGTH cc_srcs cc_srcs_len)
    if (${cc_srcs_len} EQUAL 0)
        message(FATAL_ERROR "The op library ${TARGET} should contains at least one .cc file")
    endif()

    if (WITH_GPU)
        nv_library(${TARGET} SRCS ${cc_srcs} ${cu_srcs} DEPS ${op_library_DEPS}
                ${op_common_deps})
    else()
        cc_library(${TARGET} SRCS ${cc_srcs} DEPS ${op_library_DEPS}
                ${op_common_deps})
    endif()

    # net_op doesn't need pybind
    if ("${TARGET}" STREQUAL "net_op")
        set(pybind_flag 1)
    endif()

    # pool_op contains several operators
    if ("${TARGET}" STREQUAL "pool_op")
        set(pybind_flag 1)
        # It's enough to just adding one operator to pybind
        file(APPEND ${pybind_file} "USE_OP(pool2d);\n")
    endif()

    # pool_with_index_op contains several operators
    if ("${TARGET}" STREQUAL "pool_with_index_op")
        set(pybind_flag 1)
        # It's enough to just adding one operator to pybind
        file(APPEND ${pybind_file} "USE_OP(max_pool2d_with_index);\n")
    endif()

    # pool_cudnn_op contains several operators
    if ("${TARGET}" STREQUAL "pool_cudnn_op")
        set(pybind_flag 1)
        # It's enough to just adding one operator to pybind
        file(APPEND ${pybind_file} "USE_OP(pool2d_cudnn);\n")
    endif()

    # save_restore_op contains several operators
    if ("${TARGET}" STREQUAL "save_restore_op")
        set(pybind_flag 1)
        # It's enough to just adding one operator to pybind
        file(APPEND ${pybind_file} "USE_NO_KERNEL_OP(save);\n")
    endif()

    # activation_op contains several operators
    if ("${TARGET}" STREQUAL "activation_op")
        set(pybind_flag 1)
        # It's enough to just adding one operator to pybind
        file(APPEND ${pybind_file} "USE_OP(sigmoid);\n")
    endif()

    # nccl_op contains several operators
    if ("${TARGET}" STREQUAL "nccl_op")
        set(pybind_flag 1)
        # It's enough to just adding one operator to pybind
        file(APPEND ${pybind_file} "USE_GPU_ONLY_OP(ncclAllReduce);\n")
    endif()
    
    # reduce_op contains several operators
    if ("${TARGET}" STREQUAL "reduce_op")
        set(pybind_flag 1)
        # It's enough to just adding one operator to pybind
        file(APPEND ${pybind_file} "USE_OP(reduce_sum);\n")
    endif()

    # pybind USE_NO_KERNEL_OP
    # HACK: if REGISTER_OP_CPU_KERNEL presents the operator must have kernel
    file(READ ${TARGET}.cc TARGET_CONTENT)
    string(REGEX MATCH "REGISTER_OP_CPU_KERNEL" regex_result "${TARGET_CONTENT}")
    string(REPLACE "_op" "" TARGET "${TARGET}")
    if (${pybind_flag} EQUAL 0 AND regex_result STREQUAL "")
        file(APPEND ${pybind_file} "USE_NO_KERNEL_OP(${TARGET});\n")
        set(pybind_flag 1)
    endif()

    # pybind USE_CPU_ONLY_OP
    list(LENGTH cu_srcs cu_srcs_len)
    if (${pybind_flag} EQUAL 0 AND ${cu_srcs_len} EQUAL 0)
        file(APPEND ${pybind_file} "USE_CPU_ONLY_OP(${TARGET});\n")
        set(pybind_flag 1)
    endif()

    # pybind USE_OP
    if (${pybind_flag} EQUAL 0)
        file(APPEND ${pybind_file} "USE_OP(${TARGET});\n")
    endif()
endfunction()

add_subdirectory(math)
add_subdirectory(nccl)

set(DEPS_OPS
    cond_op
    cross_entropy_op
    recurrent_op
    dynamic_recurrent_op
    softmax_with_cross_entropy_op
    sum_op
    pool_op
    pool_with_index_op
    nccl_op
    sequence_conv_op
<<<<<<< HEAD
    sequence_pool_op
=======
    lod_rank_table_op
>>>>>>> f8a6bda8
    lstm_op)

op_library(cond_op SRCS cond_op.cc DEPS framework_proto tensor operator net_op)
op_library(cross_entropy_op DEPS cross_entropy)
op_library(softmax_with_cross_entropy_op DEPS cross_entropy softmax)
op_library(sum_op DEPS net_op selected_rows_functor)
op_library(pool_op DEPS pooling)
op_library(pool_with_index_op DEPS pooling)
op_library(lod_rank_table_op SRCS lod_rank_table_op.cc DEPS lod_rank_table)
if(WITH_GPU)
op_library(nccl_op DEPS nccl_common)
endif()
op_library(sequence_conv_op DEPS context_project)
op_library(sequence_pool_op DEPS sequence_pooling)
op_library(lstm_op DEPS sequence2batch lstm_compute)
op_library(dynamic_recurrent_op SRCS dynamic_recurrent_op.cc rnn/recurrent_op_utils.cc
        DEPS net_op tensor_array)
op_library(recurrent_op SRCS recurrent_op.cc DEPS executor)
list(REMOVE_ITEM GENERAL_OPS ${DEPS_OPS})
foreach(src ${GENERAL_OPS})
    op_library(${src})
endforeach()

set(GLOB_OP_LIB ${OP_LIBRARY} CACHE INTERNAL "Global OP library")

cc_test(gather_test SRCS gather_test.cc DEPS tensor)
cc_test(net_op_test SRCS net_op_test.cc DEPS net_op)
cc_test(scatter_test SRCS scatter_test.cc DEPS tensor)
cc_test(strided_memcpy_test SRCS strided_memcpy_test.cc DEPS tensor paddle_memory)
cc_test(dynamic_recurrent_op_test SRCS dynamic_recurrent_op_test.cc
        rnn/recurrent_op_utils.cc
        DEPS dynamic_recurrent_op)
if(WITH_GPU)
  nv_test(nccl_op_test SRCS nccl_op_test.cu DEPS nccl_op gpu_info device_context)
endif()
cc_test(save_load_op_test SRCS save_load_op_test.cc DEPS save_op load_op)<|MERGE_RESOLUTION|>--- conflicted
+++ resolved
@@ -141,11 +141,8 @@
     pool_with_index_op
     nccl_op
     sequence_conv_op
-<<<<<<< HEAD
     sequence_pool_op
-=======
     lod_rank_table_op
->>>>>>> f8a6bda8
     lstm_op)
 
 op_library(cond_op SRCS cond_op.cc DEPS framework_proto tensor operator net_op)
