/* Copyright (c) 2016 PaddlePaddle Authors. All Rights Reserve .

   Licensed under the Apache License, Version 2.0 (the "License");
   you may not use this file except in compliance with the License.
   You may obtain a copy of the License at

   http://www.apache.org/licenses/LICENSE-2.0

   Unless required by applicable law or agreed to in writing, software
   distributed under the License is distributed on an "AS IS" BASIS,
   WITHOUT WARRANTIES OR CONDITIONS OF ANY KIND, either express or implied.
   See the License for the specific language governing permissions and
   limitations under the License. */

#include "paddle/operators/dynamic_recurrent_op.h"

#include "paddle/framework/op_registry.h"

namespace paddle {
namespace operators {

using framework::Scope;
using framework::TensorArray;
using framework::LoDTensor;
using framework::Variable;
using framework::DySeqMetaBatch;

namespace detail {

inline void CreateVariables(Scope& scope,
                            const std::vector<std::string>& var_names) {
  for (const auto& name : var_names) {
    scope.Var(name);
  }
}

/*
 * The inputs with sequence should be reordered when they are split, so the
 * boot_states should be reordered in the same order.
 *
 * NOTE This may require that the `pre_state` of the first time step should just
 * copy the `boot_state` rather than reference it, for that the content should
 * be reordered, but the RNN op should not change the `boot_state` as an input
 * variable's content.
 */
template <typename T>
inline void ReorderBootState(const DySeqMetaBatch& metas,
                             const LoDTensor& boot_state, LoDTensor* tensor,
                             const platform::Place& dst_place) {
  for (size_t seq_id = 0; seq_id < metas.size(); seq_id++) {
    auto slice = tensor->Slice<T>(seq_id, seq_id + 1);
    auto boot_slice =
        boot_state.Slice<T>(metas[seq_id].ori_idx, metas[seq_id].ori_idx + 1);
    // TODO(superjom) pass in device context as an argument
    slice.template CopyFrom<T>(boot_slice, dst_place,
                               platform::CPUDeviceContext());
  }
}

}  // namespace detail

class DynamicRecurrentOpProtoAndCheckerMaker
    : public framework::OpProtoAndCheckerMaker {
 public:
  DynamicRecurrentOpProtoAndCheckerMaker(framework::OpProto* proto,
                                         framework::OpAttrChecker* op_checker)
      : OpProtoAndCheckerMaker(proto, op_checker) {
    const auto& name = DynamicRecurrentOp::kArgName;
    // inputs and outputs stored in proto
    AddInput(name.inlinks,
             "the inputs that need to be segmented for each step.")
        .AsDuplicable();
    AddInput(name.boot_memories, "variables to initialize memories.")
        .AsDuplicable();

    AddOutput(name.outlinks, "the outputs that need to concated for all steps.")
        .AsDuplicable();
    AddOutput(name.step_scopes, "step scopes");

    // Attributes stored in AttributeMap
    AddAttr<std::vector<std::string>>(name.pre_memories,
                                      "names of pre-memories");
    AddAttr<std::vector<std::string>>(name.memories, "names of memories");

    AddComment("This is a RNN operator for varience-length sequences.");
  }
};

void DynamicRecurrentOp::Run(const Scope& scope,
                             const platform::DeviceContext& dev_ctx) const {
  cache_.Init(kArgName, *this, scope, &arg_);
  SplitInputs();
  CreateScopes();
  WriteStepInputs();
  InitStates();
  WriteStepOutputs();

  // call stepnet in all the time steps
  for (size_t step = 0; step < cache_.num_steps; step++) {
    auto& step_scope = cache_.GetScope(step);
    stepnet_->Run(step_scope, dev_ctx);
  }

  ConcatOutputs();
}

void DynamicRecurrentOp::SplitInputs() const {
  // TODO(superjom) make level a config
  // TODO(superjom) check all the inputs has the same LoD
  int level = 0;
  for (const auto& item : cache_.inlinks) {
    const auto& var = item.second;
    const auto& tensor = var->Get<LoDTensor>();
    TensorArray& ta = step_inputs_[item.first];

    dy_seq_metas_[item.first] =
        ta.Unpack(tensor, level, true /*length_descend*/);

    if (cache_.num_steps) {
      PADDLE_ENFORCE_EQ(ta.size(), cache_.num_steps,
                        "inputs should have the same steps");
    } else {
      cache_.num_steps = ta.size();
    }
  }
}

void DynamicRecurrentOp::WriteStepInputs() const {
  for (const auto& item : cache_.inlinks) {
    auto ta_it = step_inputs_.find(item.first);
    PADDLE_ENFORCE(ta_it != step_inputs_.end(),
                   "step_inputs_ not compatible with memory set");
    TensorArray& ta = ta_it->second;
    for (size_t step = 0; step < ta.size(); step++) {
      auto tensor = ta.Read(step);
      auto& step_scope = cache_.GetScope(step);
      Variable* var = step_scope.FindVar(item.first);
      if (var == nullptr) {
        var = step_scope.Var(item.first);
      }
      var->GetMutable<LoDTensor>()->ShareDataWith<value_type>(tensor);
    }
  }
}

void DynamicRecurrentOp::WriteStepOutputs() const {
<<<<<<< HEAD
  for (size_t step = 0; step < cache_.scopes->size(); step++) {
    auto& scope = cache_.GetScope(step);
    for (auto& item : step_outputs_) {
      auto* var = scope.FindVar(item.first);
      if (var == nullptr) {
        var = scope.Var(item.first);
      }
      auto* tensor = var->GetMutable<LoDTensor>();
      item.second.WriteShared(step, *tensor);
    }
=======
  // initialize step outputs
  for (const auto& item : cache_.outlinks) {
    step_outputs_.emplace(item.first, TensorArray());
>>>>>>> 5d9ce046
  }
  PADDLE_ENFORCE_GT(step_outputs_.size(), 0UL);
}

void DynamicRecurrentOp::CreateScopes() const {
  PADDLE_ENFORCE_GT(cache_.num_steps, 0);
  // resize scopes
  size_t num_scopes_need_create = cache_.num_steps - cache_.scopes->size();
  for (size_t i = 0; i < num_scopes_need_create; i++) {
    cache_.scopes->emplace_back(&cache_.scope->NewScope());
  }

  // init temporary inputs
  PADDLE_ENFORCE_NOT_NULL(stepnet_, "stepnet should be set first");
  std::vector<std::string> memories;
  std::vector<std::string> pre_memories;
  std::vector<std::string> stepnet_outputs;
  std::transform(arg_.memories.begin(), arg_.memories.end(),
                 std::back_inserter(memories),
                 [](const rnn::MemoryAttr& m) { return m.var; });
  std::transform(arg_.memories.begin(), arg_.memories.end(),
                 std::back_inserter(pre_memories),
                 [](const rnn::MemoryAttr& m) { return m.pre_var; });
  for (const auto& item : stepnet_->Outputs()) {
    for (const auto& var : item.second) {
      stepnet_outputs.push_back(var);
    }
  }

  for (size_t step = 0; step < cache_.num_steps; step++) {
    auto& scope = cache_.GetScope(step);
    detail::CreateVariables(scope, arg_.inlinks);
    detail::CreateVariables(scope, arg_.outlinks);
    detail::CreateVariables(scope, memories);
    detail::CreateVariables(scope, pre_memories);
    detail::CreateVariables(scope, stepnet_outputs);
  }
}

void DynamicRecurrentOp::ConcatOutputs() const {
  // TODO(superjom) transform this to a config
  int level = 0;
  for (size_t step = 0; step < cache_.num_steps; step++) {
    auto& scope = cache_.GetScope(step);
    for (auto& item : step_outputs_) {
      auto* var = scope.FindVar(item.first);
      PADDLE_ENFORCE_NOT_NULL(var);
      auto* tensor = var->GetMutable<LoDTensor>();
      tensor->mutable_data<value_type>(platform::CPUPlace());
      item.second.WriteShared(step, *tensor);
    }
  }
  // the inlinks' lods should be the same, so randomly get one lod.
  const auto& some_lod =
      cache_.scope->FindVar(arg_.inlinks.front())->Get<LoDTensor>().lod();
  const auto& some_meta = dy_seq_metas_[arg_.inlinks.front()];
  for (auto& item : step_outputs_) {
    auto tensor = item.second.Pack(level, some_meta, some_lod);
    auto* output = cache_.outlinks[item.first]->GetMutable<LoDTensor>();
    const_cast<LoDTensor*>(output)->ShareDataWith<value_type>(tensor);
  }
}

void DynamicRecurrentOp::InitStates() const {
  for (size_t step = 0; step < cache_.num_steps; step++) {
    for (const auto& memory : arg_.memories) {
      CreateState(memory, step);
      LinkState(memory, step);
    }
  }
}

void DynamicRecurrentOp::CreateState(const rnn::MemoryAttr& memory,
                                     size_t step) const {
  auto& scope = cache_.GetScope(step);
  auto& state = *cache_.GetTensor(scope, memory.var);
  auto& boot_state = *cache_.GetTensor(*cache_.scope, memory.boot_var);

  size_t num_instances =
      step_inputs_[arg_.inlinks.front()].Read(step).dims()[0];
  auto dims = boot_state.dims();
  dims[0] = num_instances;

  state.Resize(dims);
  state.mutable_data<value_type>(platform::CPUPlace());
  states_[memory.var].WriteShared(step, state);
}

void DynamicRecurrentOp::LinkState(const rnn::MemoryAttr& memory,
                                   size_t step) const {
  auto& scope = cache_.GetScope(step);
  auto& state_pre = *cache_.GetTensor(scope, memory.pre_var);

  // all the step_inputs' metas should be the same, just randomly select one
  // and get the dyseq meta.
  const auto& some_meta = dy_seq_metas_[arg_.inlinks.front()];
  size_t num_instances =
      step_inputs_[arg_.inlinks.front()].Read(step).dims()[0];

  LoDTensor* pre_state{nullptr};
  if (step == 0) {
    pre_state = cache_.GetTensor(*cache_.scope, memory.boot_var);
    pre_state->mutable_data<float>(platform::CPUPlace());
    // allocate memory
    state_pre.Resize(pre_state->dims());
    state_pre.mutable_data<value_type>(platform::CPUPlace());
    detail::ReorderBootState<value_type>(some_meta, *pre_state, &state_pre,
                                         pre_state->place());
  } else {
    pre_state = cache_.GetTensor(cache_.GetScope(step - 1), memory.var);
  }

  // shink and share from previous state
  auto shrinked_pre_state = pre_state->Slice<value_type>(0, num_instances);
  state_pre.ShareDataWith<value_type>(shrinked_pre_state);
}

void DynamicRecurrentOp::ArgCache::Init(
    const rnn::ArgumentName& name, const paddle::framework::OperatorBase& op,
    const paddle::framework::Scope& scope, rnn::Argument* arg) {
  this->scope = &scope;
  InitArgument(name, op, arg);
  CacheScopes(scope, *arg);
  CacheInlinks(scope, arg->inlinks);
  CacheOutlinks(scope, arg->outlinks);
}

void DynamicRecurrentOp::ArgCache::InitArgument(const rnn::ArgumentName& name,
                                                const OperatorBase& op,
                                                rnn::Argument* arg) {
  rnn::InitArgument(name, arg, op, false /*is_grad*/);
}

void DynamicRecurrentOp::ArgCache::CacheScopes(const Scope& scope,
                                               const rnn::Argument& arg) {
  auto scopes_var = scope.FindVar(arg.step_scopes);
  PADDLE_ENFORCE(scopes_var != nullptr,
                 "the step_scopes output argument [%s] should be created first "
                 "by framework.",
                 arg.step_scopes);
  this->scopes = scopes_var->GetMutable<std::vector<Scope*>>();
}

void DynamicRecurrentOp::ArgCache::CacheInlinks(
    const Scope& scope, const std::vector<std::string>& names) {
  for (auto name : names) {
    auto* var = GetVariable(scope, name);
    inlinks[name] = var;
  }
}

void DynamicRecurrentOp::ArgCache::CacheOutlinks(
    const Scope& scope, const std::vector<std::string>& names) {
  for (auto name : names) {
    auto* var = GetVariable(scope, name);
    outlinks[name] = var;
  }
}

Variable* DynamicRecurrentOp::ArgCache::GetVariable(const Scope& scope,
                                                    const std::string& name) {
  auto* var = scope.FindVar(name);
  PADDLE_ENFORCE_NOT_NULL(var, "variable [%s] not exist in scope", name);
  return var;
}

LoDTensor* DynamicRecurrentOp::ArgCache::GetTensor(
    const framework::Scope& scope, const std::string& name) {
  auto* var = GetVariable(scope, name);
  return var->GetMutable<LoDTensor>();
}

const rnn::ArgumentName DynamicRecurrentOp::kArgName{
    "step_net", "step_scopes",  "inlinks",      "outlinks",
    "memories", "pre_memories", "boot_memories"};

void DynamicRecurrentGradientOp::Run(
    const Scope& scope, const platform::DeviceContext& dev_ctx) const {}

}  // namespace operators
}  // namespace paddle

REGISTER_OP_WITHOUT_GRADIENT(
    dynamic_recurrent, paddle::operators::DynamicRecurrentOp,
    paddle::operators::DynamicRecurrentOpProtoAndCheckerMaker);<|MERGE_RESOLUTION|>--- conflicted
+++ resolved
@@ -144,22 +144,9 @@
 }
 
 void DynamicRecurrentOp::WriteStepOutputs() const {
-<<<<<<< HEAD
-  for (size_t step = 0; step < cache_.scopes->size(); step++) {
-    auto& scope = cache_.GetScope(step);
-    for (auto& item : step_outputs_) {
-      auto* var = scope.FindVar(item.first);
-      if (var == nullptr) {
-        var = scope.Var(item.first);
-      }
-      auto* tensor = var->GetMutable<LoDTensor>();
-      item.second.WriteShared(step, *tensor);
-    }
-=======
   // initialize step outputs
   for (const auto& item : cache_.outlinks) {
     step_outputs_.emplace(item.first, TensorArray());
->>>>>>> 5d9ce046
   }
   PADDLE_ENFORCE_GT(step_outputs_.size(), 0UL);
 }
