--- conflicted
+++ resolved
@@ -32,9 +32,6 @@
 const std::string kFeedOpType = "feed";
 const std::string kFetchOpType = "fetch";
 
-<<<<<<< HEAD
-std::vector<bool> Prune(const ProgramDesc& pdesc, int block_id) {
-=======
 Executor::Executor(const std::vector<platform::Place>& places) {
   PADDLE_ENFORCE_GT(places.size(), 0);
   device_contexts_.resize(places.size());
@@ -97,7 +94,6 @@
 }
 
 std::vector<bool> Executor::Prune(const ProgramDesc& pdesc, int block_id) {
->>>>>>> 436ea50d
   // TODO(tonyyang-svail):
   //    - will change to use multiple blocks for RNN op and Cond Op
 
