--- conflicted
+++ resolved
@@ -203,14 +203,9 @@
     //! Create a OpPtr by type.
     std::string op_type = op_desc.type();
     OperatorPtr op(creators().at(op_type)());
-<<<<<<< HEAD
-
     //! Fill op's data member. Not use constructor because it will be noising
     //! for Op developer.
-    op->desc_ = op_desc;
-=======
     op->type_ = op_desc.type();
->>>>>>> 83f263e6
     op->inputs_.reserve((size_t)op_desc.inputs_size());
     std::copy(op_desc.inputs().begin(), op_desc.inputs().end(),
               std::back_inserter(op->inputs_));
@@ -243,7 +238,7 @@
     static std::atomic<size_t> gUniqId(0UL);
     for (auto& outname : op->outputs_) {
       if (outname == OperatorBase::TMP_VAR_NAME()) {
-        outname += op->Type();
+        outname += op->type_;
         outname += "@";
         outname += std::to_string(gUniqId.fetch_add(1));
       }
